--- conflicted
+++ resolved
@@ -162,9 +162,9 @@
                 sun_azimuth = 0
                 sun_alt = 0
 
+        alts.append(sun_alt)
         azims.append(sun_azimuth)
-<<<<<<< HEAD
-        alts.append(sun_alt)
+        durations.append(duration)
 
     if irradiance_type == "instantaneous":
         df = pd.DataFrame(
@@ -184,16 +184,6 @@
             index=datetime_index,
         )
 
-=======
-        durations.append(duration)
-    df = pd.DataFrame(
-        {"sun_alt": alts, "sun_azimuth": azims, "duration": durations},
-        index=datetime_index,
-    )
-    df["sun_zenith"] = (np.pi / 2) - df.sun_alt
-    # Sun altitude considered zero if slightly below horizon
-    df["sun_alt"] = df["sun_alt"].clip(lower=0)
->>>>>>> d57a0060
     return df
 
 
@@ -270,11 +260,8 @@
     albedo=0.3,
     dni_only=False,
     angles=None,
-<<<<<<< HEAD
     irradiance_type="instantaneous",
     subres_steps=None,
-=======
->>>>>>> d57a0060
 ):
     """
     Parameters
@@ -325,14 +312,10 @@
             direct.index, coords, sunrise_set_times, irradiance_type, subres_steps
         )
     # 2. Calculate direct normal irradiance
-<<<<<<< HEAD
     if irradiance_type == "instantaneous":
         dni = (direct * (angles["duration"] / 60)) / np.cos(angles["sun_zenith"])
     else:
         dni = direct * angles["timestepmean_one_over_cos_sun_zenith"]
-=======
-    dni = (direct * (angles["duration"] / 60)) / np.cos(angles["sun_zenith"])
->>>>>>> d57a0060
     if dni_only:
         return dni
     # 3. Calculate appropriate aperture incidence angle
@@ -353,11 +336,7 @@
         # 2-axis tracking means incidence angle is zero
         # Assuming azimuth/elevation tracking for tilt/azimuth angles
         incidence = 0
-<<<<<<< HEAD
         panel_tilt = (np.pi / 2) - angles["sun_alt"]  # definition of sun zenith
-=======
-        panel_tilt = angles["sun_zenith"]
->>>>>>> d57a0060
         azimuth = angles["sun_azimuth"]
     else:
         raise ValueError("Invalid setting for tracking: {}".format(tracking))
