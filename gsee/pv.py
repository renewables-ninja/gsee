--- conflicted
+++ resolved
@@ -120,10 +120,9 @@
                        + self.k_4 * np.log(G_)
                        + self.k_5 * (np.log(G_)) ** 2)
                + self.k_6 * (T_ ** 2))
-<<<<<<< HEAD
+
         np.seterr(divide='warn')
-=======
->>>>>>> c402cc99
+
         eff.fillna(0, inplace = True)  # NaNs in case that G_ was <= 0
         eff[eff < 0] = 0  # Also make sure efficiency can't be negative
         return eff
